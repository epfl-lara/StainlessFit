/* Copyright 2019-2020 EPFL, Lausanne */

package stainlessfit
package cli

import core._

import buildinfo.BuildInfo
import scopt.OParser
import java.io.File

object ConfigParser {

  def parse(args: Seq[String]): Option[Config] =
    OParser.parse(options, args, Config())

  private implicit val scoptRead: scopt.Read[DebugSection] =
    scopt.Read.reads(DebugSection(_))

  private val builder = OParser.builder[Config]

  private val options = {
    import builder._

    OParser.sequence(
      programName("stainless-fit"),
      head("StainlessFit", BuildInfo.version),
      help("help").text("Prints help information"),
      opt[Seq[DebugSection]]("debug")
        .action((ds, c) => c.copy(debugSections = ds.toSet))
        .text(s"Enable debugging information (available: ${DebugSection.available.mkString(", ")})"),
      opt[Unit]("html")
        .action((_, c) => c.copy(html = true))
        .text("Enable HTML output with typing derivation"),
      opt[Int]("refresh")
        .action((n, c) => c.copy(refresh = n))
        .text("Have the HTML file automatically refresh every <value> seconds"),
      opt[Unit]("bench")
        .action((_, c) => c.copy(bench = true))
        .text("Display benchmarked times"),
      opt[Unit]("watch")
        .action((_, c) => c.copy(watch = true))
        .text("Re-run on file modification"),
      opt[Unit]("no-colors")
        .action((_, c) => c.copy(colors = false))
        .text("Disable colors in output"),
      opt[Unit]("no-info")
        .action((_, c) => c.copy(info = false))
        .text("Disable [INFO] prefix in output"),
      opt[Unit]("print-ids")
        .action((_, c) => c.copy(printUniqueIds = true))
        .text("Print unique identifiers"),
<<<<<<< HEAD
      opt[Unit]("print-underlying")
        .action((_, c) => c.copy(printUnderlying = true))
        .text("Print underlying types of singleton types"),
=======
      opt[Unit]("O1")
        .action((_, c) => c.copy(llvmPassName = "O1")),
      opt[Unit]("O2")
        .action((_, c) => c.copy(llvmPassName = "O2")),
      opt[Unit]("O3")
        .action((_, c) => c.copy(llvmPassName = "O3")),
>>>>>>> 85f338c5

      note(""),
      cmd("eval")
        .action((_, c) => c.copy(mode = Mode.Eval))
        .text("Evaluate the given file")
        .children(
          arg[File]("<file>")
            .required()
            .action((f, c) => c.copy(file = f))
            .text("The file to evaluate, in `sf` format")
        ),

      note(""),
      cmd("typecheck")
        .action((_, c) => c.copy(mode = Mode.TypeCheck))
        .text("Typecheck the given file")
        .children(
          arg[File]("<file>")
            .required()
            .action((f, c) => c.copy(file = f))
            .text("The file to typecheck, in `sf` format")
        ),

      note(""),
<<<<<<< HEAD
      cmd("sdep")
        .action((_, c) => c.copy(mode = Mode.SDep))
        .text("Typecheck the given file using experimental dependent types in Scala algorithm")
=======
      cmd("compile")
        .action((_, c) => c.copy(mode = Mode.Compile))
        .text("Compile the given file")
>>>>>>> 85f338c5
        .children(
          arg[File]("<file>")
            .required()
            .action((f, c) => c.copy(file = f))
<<<<<<< HEAD
            .text("The file to typecheck, in `sf` format")
        ),

      checkConfig {
        case c if c.mode == null => failure("Please specify a command: eval, typecheck, or sdep")
=======
            .text("The file to compile, in `sf` format")
        ),
      note(""),
      cmd("execute")
        .action((_, c) => c.copy(mode = Mode.Execute))
        .text("Compile and execute the given file")
        .children(
          arg[File]("<file>")
            .required()
            .action((f, c) => c.copy(file = f))
            .text("The file to execute, in `sf` format")
        ),

      checkConfig {
        case c if c.mode == null => failure("Please specify a command: eval, typecheck, compile or execute")
>>>>>>> 85f338c5
        case c if c.file != null && !c.file.exists => failure(s"File not found: ${c.file}")
        case c =>
          c.debugSections.find(!DebugSection.available(_)) match {
            case None => success
            case Some(section) => failure(s"$section is not a valid debug section")
          }
      }
    )
  }

}<|MERGE_RESOLUTION|>--- conflicted
+++ resolved
@@ -50,18 +50,15 @@
       opt[Unit]("print-ids")
         .action((_, c) => c.copy(printUniqueIds = true))
         .text("Print unique identifiers"),
-<<<<<<< HEAD
       opt[Unit]("print-underlying")
         .action((_, c) => c.copy(printUnderlying = true))
         .text("Print underlying types of singleton types"),
-=======
       opt[Unit]("O1")
         .action((_, c) => c.copy(llvmPassName = "O1")),
       opt[Unit]("O2")
         .action((_, c) => c.copy(llvmPassName = "O2")),
       opt[Unit]("O3")
         .action((_, c) => c.copy(llvmPassName = "O3")),
->>>>>>> 85f338c5
 
       note(""),
       cmd("eval")
@@ -86,28 +83,27 @@
         ),
 
       note(""),
-<<<<<<< HEAD
       cmd("sdep")
         .action((_, c) => c.copy(mode = Mode.SDep))
-        .text("Typecheck the given file using experimental dependent types in Scala algorithm")
-=======
-      cmd("compile")
-        .action((_, c) => c.copy(mode = Mode.Compile))
-        .text("Compile the given file")
->>>>>>> 85f338c5
+        .text("Typecheck the given file using experimental dependent types algorithm")
         .children(
           arg[File]("<file>")
             .required()
             .action((f, c) => c.copy(file = f))
-<<<<<<< HEAD
             .text("The file to typecheck, in `sf` format")
         ),
 
-      checkConfig {
-        case c if c.mode == null => failure("Please specify a command: eval, typecheck, or sdep")
-=======
+      note(""),
+      cmd("compile")
+        .action((_, c) => c.copy(mode = Mode.Compile))
+        .text("Compile the given file")
+        .children(
+          arg[File]("<file>")
+            .required()
+            .action((f, c) => c.copy(file = f))
             .text("The file to compile, in `sf` format")
         ),
+
       note(""),
       cmd("execute")
         .action((_, c) => c.copy(mode = Mode.Execute))
@@ -120,8 +116,7 @@
         ),
 
       checkConfig {
-        case c if c.mode == null => failure("Please specify a command: eval, typecheck, compile or execute")
->>>>>>> 85f338c5
+        case c if c.mode == null => failure("Please specify a command: eval, typecheck, sdep, compile or execute")
         case c if c.file != null && !c.file.exists => failure(s"File not found: ${c.file}")
         case c =>
           c.debugSections.find(!DebugSection.available(_)) match {
