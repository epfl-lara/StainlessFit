--- conflicted
+++ resolved
@@ -50,29 +50,25 @@
         termOutput(t) + " ⇓ " + typeOutput(tp) +
       "</span>"
 
-    case SubtypeJudgment(name, context, ty1, ty2) =>
+    case SubtypeJudgment(name, context, ty1, ty2, _) =>
       "<span class='sub'>" +
         "(" + headerColor(context.level.toString) + " - " + headerColor(name) + ") ⊢ " +
         typeOutput(ty1) + " <: " + typeOutput(ty2) +
       "</span>"
 
-<<<<<<< HEAD
-    case InferJudgment(name, context, t, tp, _) =>
-=======
     case NormalizationJudgment(name, context, ty, tyN) =>
       "<span class='norm'>" +
         "(" + headerColor(context.level.toString) + " - " + headerColor(name) + ") ⊢ " +
         typeOutput(ty) + " ⇥ " + typeOutput(tyN) +
       "</span>"
 
-    case InferJudgment(name, context, t, tp) =>
->>>>>>> 08b500b9
+    case InferJudgment(name, context, t, tp, _) =>
       "<span class='infer'>" +
         "(" + headerColor(context.level.toString) + " - " + headerColor(name) + ") ⊢ " +
         termOutput(t) + " ⇑ " + typeOutput(tp) +
       "</span>"
 
-    case AreEqualJudgment(name, context, t1, t2, _) =>
+    case AreEqualJudgment(name, context, t1, t2, _, _) =>
       "<span class='equal'>" +
         "(" + headerColor(context.level.toString) + " - " + headerColor(name) + ") ⊢ " +
         termOutput(t1) + " ≡ " + termOutput(t2) +
