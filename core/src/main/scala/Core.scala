/* Copyright 2019-2020 EPFL, Lausanne */

package fit
package core

import core.trees._
import core.interpreter._
import core.typechecker._
import core.typechecker.Derivation._

import core.codegen._
import core.codegen.utils.{Printer => LLVMPrinter}

import parser.FitParser
import parser.FitLexer

import extraction._

import java.io.{File, ByteArrayOutputStream, PrintWriter}
import scala.sys.process._

import core.util.RunContext

import scala.sys.process._

object Core {

  def parseString(s: String)(implicit rc: RunContext): Either[String, Tree] = {
    val it = s.iterator

    rc.parser(FitLexer(it)) match {
      case rc.parser.Parsed(value, _) =>
        Right(value)
      case rc.parser.UnexpectedEnd(rest) =>
        Left(
          s"""|Error during parsing, unexpected end of input.
              |Expected token: ${rest.first.mkString("   ")}""".stripMargin
        )
      case rc.parser.UnexpectedToken(t, rest) =>
        Left(
          s"""|Error during parsing, unexpected token at position ${t.pos}: $t
              |Expected token: ${rest.first.mkString("   ")}""".stripMargin
        )
    }
  }

  def parseFile(f: File)(implicit rc: RunContext): Either[String, Tree] = {
    val s = scala.io.Source.fromFile(f).getLines().mkString("\n")
    val regex = """Include\("(.*)"\)""".r
    val completeString = regex.replaceAllIn(s, m =>
      scala.io.Source.fromFile(new File(f.getAbsoluteFile().getParentFile().getCanonicalPath(), m.group(1))).getLines().mkString("\n") + "\n"
    )
    rc.bench.time("Scallion parsing") { parseString(completeString) }
  }

  def evalFile(f: File)(implicit rc: RunContext): Either[String, Tree] =
    parseFile(f) flatMap { src =>

      val pipeline =
        DebugPhase(new DefFunctionElimination(), "DefFunctionElimination") andThen
        DebugPhase(new Namer(), "Namer") andThen
        DebugPhase(new BuiltInIdentifiers(), "BuiltInIdentifiers") andThen
        DebugPhase(new Erasure(), "Erasure")

      val (t, _) = pipeline.transform(src)

<<<<<<< HEAD
      rc.bench.time("Evaluation") { Interpreter.evaluate(t) } match {
=======
      rc.bench.time("evaluation"){Interpreter.evaluate(t)} match {
>>>>>>> d42cd761
        case Error(error, _) => Left(error)
        case v => Right(v)
      }
    }

  def hasZ3(): Boolean = {
    try {
      "z3 --version".!(ProcessLogger(_ => ()))
      true
    } catch {
      case _: Throwable => false
    }
  }

  def typeCheckFile(f: File)(implicit rc: RunContext): Either[String, (Boolean, NodeTree[Judgment])] = {
    if (hasZ3()) {
      parseFile(f) flatMap { src =>

        val pipeline =
          DebugPhase(new DefFunctionElimination(), "DefFunctionElimination") andThen
          DebugPhase(new FixIndexing(), "FixIndexing") andThen
          DebugPhase(new Namer(), "Namer") andThen
          DebugPhase(new BuiltInIdentifiers(), "BuiltInIdentifiers")

        val (t, _) = pipeline.transform(src)

        rc.bench.time("Type Checking") { new TypeChecker().infer(t) } match {
          case None => Left(s"Could not typecheck: $f")
          case Some((success, tree)) =>
            if (rc.config.html)
              rc.bench.time("makeHTMLFile") {
                util.HTMLOutput.makeHTMLFile(f, List(tree), success)
              }
            if (rc.config.coq)
              rc.bench.time("makeCoqFile") {
                util.CoqOutput.makeCoqFile(f, List(tree), success)
              }

            Right((success, tree))
        }
      }
    } else {
      Left("The z3 solver is required for the typecheck command")
    }
  }

  def sDepFile(f: File)(implicit rc: RunContext): Either[String, (Boolean, NodeTree[Judgment])] = {
    parseFile(f) flatMap { src =>

      val pipeline =
        DebugPhase(new DefFunctionElimination(), "DefFunctionElimination") andThen
        DebugPhase(new FixIndexing(), "FixIndexing") andThen
        DebugPhase(new Namer(), "Namer") andThen
        DebugPhase(new BuiltInIdentifiers(), "BuiltInIdentifiers") andThen
        DebugPhase(new ChooseEncoding(), "ChooseEncoding")

      val (t, _) = pipeline.transform(src)

      rc.bench.time("SDep") { new SDep().infer(t) } match {
        case None => Left(s"Could not typecheck: $f")
        case Some((success, tree)) =>
          if (rc.config.html)
            rc.bench.time("makeHTMLFile") {
              util.HTMLOutput.makeHTMLFile(f, List(tree), success)
            }
          if (rc.config.coq)
            rc.bench.time("makeCoqFile") {
              util.CoqOutput.makeCoqFile(f, List(tree), success)
            }


          Right((success, tree))
      }
    }
  }

  def compileFile(f: File, enableOutput: Boolean = true)(implicit rc: RunContext): Either[String, String] = {

    parseFile(f) flatMap { src =>

      val pipeline =
        DebugPhase(new DefFunctionLLVMConversion(), "DefFunctionLLVMConversion") andThen
        DebugPhase(new BuiltInIdentifiers(), "BuiltInIdentifiers") andThen
        DebugPhase(new PartialErasure(), "PartialErasure")

      val (t, _) = pipeline.transform(src)

      rc.bench.time("Code generation") {
        val module = new CodeGen(rc).genLLVM(t, true, f.getName)
        LLVMPrinter.run(rc, enableOutput)(module)
      }
    }
  }

  def runCommand(cmd: String): (Int, String, String) = {
    val stdoutStream = new ByteArrayOutputStream
    val stderrStream = new ByteArrayOutputStream
    val stdoutWriter = new PrintWriter(stdoutStream)
    val stderrWriter = new PrintWriter(stderrStream)
    val exitValue = cmd.!(ProcessLogger(stdoutWriter.println, stderrWriter.println))
    stdoutWriter.close()
    stderrWriter.close()
    (exitValue, stdoutStream.toString, stderrStream.toString)
  }

  def executeFile(f: File, enableOutput: Boolean = true)(implicit rc: RunContext): Either[String, String] = {
    def printResult(result: String): Unit = {
      if(enableOutput && !result.isEmpty){
        rc.reporter.info(result)
      }
    }

    def printWarnings(errOutput: String): Unit = {
      if(errOutput.contains("warning")){
        rc.reporter.warning(errOutput)
      }
    }

    compileFile(f, enableOutput) match {
      case Left(error) => Left(error)
      case Right(command) => {
        try {
          val (exitValue, standardOutput, errOutput) = rc.bench.time("Execution: " + rc.config.llvmPassName){
            runCommand(command)
          }
          val result = standardOutput.dropRight(1)

          if(errOutput.contains("error")){
            Left(errOutput)
          } else {
            printWarnings(errOutput)

            if(exitValue != 0){
              Left(result)
            } else {
              printResult(result)
              Right(result)
            }
          }

        } catch {
          case _: RuntimeException =>
          Left(s"Could not run the file: $command. Check permissions")
        }
      }
    }
  }

  def evalFile(s: String)(implicit rc: RunContext): Either[String, Tree] =
    evalFile(new File(s))

  def typeCheckFile(s: String)(implicit rc: RunContext): Either[String, (Boolean, NodeTree[Judgment])] =
    typeCheckFile(new File(s))

  def compileFile(s: String)(implicit rc: RunContext): Either[String, String] =
    compileFile(new File(s))

  def executeFile(s: String, enableOutput: Boolean)(implicit rc: RunContext): Either[String, String] =
    executeFile(new File(s), enableOutput)
}<|MERGE_RESOLUTION|>--- conflicted
+++ resolved
@@ -64,11 +64,7 @@
 
       val (t, _) = pipeline.transform(src)
 
-<<<<<<< HEAD
-      rc.bench.time("Evaluation") { Interpreter.evaluate(t) } match {
-=======
       rc.bench.time("evaluation"){Interpreter.evaluate(t)} match {
->>>>>>> d42cd761
         case Error(error, _) => Left(error)
         case v => Right(v)
       }
