--- conflicted
+++ resolved
@@ -7,177 +7,14 @@
 import util.RunContext
 import parser.FitParser
 
-<<<<<<< HEAD
-sealed abstract class Operator {
-  def isNatToNatBinOp: Boolean = Operator.isNatToNatBinOp(this)
-  def isNatToBoolBinOp: Boolean = Operator.isNatToBoolBinOp(this)
-  def isNatBinOp: Boolean = Operator.isNatBinOp(this)
-  def isBoolToBoolBinOp: Boolean = Operator.isBoolToBoolBinOp(this)
-  def isBoolToBoolUnOp: Boolean = Operator.isBoolToBoolUnOp(this)
-  def returnedType: Tree = Operator.returnedType(this)
-  def operandsType: Tree = Operator.operandsType(this)
-  def isBinOp: Boolean = Operator.isBinOp(this)
-  def isUnOp: Boolean = Operator.isUnOp(this)
-  def coqName: String = Operator.coqName(this)
-}
-
-case object Not extends Operator {
-  override def toString = "!"
-}
-case object And extends Operator {
-  override def toString = "&&"
-}
-case object Or extends Operator {
-  override def toString = "||"
-}
-
-case object Cup extends Operator {
-  override def toString = "∪"
-}
-
-case object Plus extends Operator {
-  override def toString = "+"
-}
-case object Minus extends Operator {
-  override def toString = "-"
-}
-case object Mul extends Operator {
-  override def toString = "*"
-}
-case object Div extends Operator {
-  override def toString = "/"
-}
-
-case object Eq extends Operator {
-  override def toString = "=="
-}
-case object Neq extends Operator {
-  override def toString = "!="
-}
-case object Leq extends Operator {
-  override def toString = "<="
-}
-case object Geq extends Operator {
-  override def toString = ">="
-}
-case object Lt extends Operator {
-  override def toString = "<"
-}
-case object Gt extends Operator {
-  override def toString = ">"
-=======
 case class Var(id: Identifier) extends Tree {
   setPos(id)
->>>>>>> d42cd761
 }
 
 case class NatLiteral(n: BigInt) extends Tree {
   require(n >= 0)
 }
 
-<<<<<<< HEAD
-
-object Operator {
-  def isNatToNatBinOp(op: Operator): Boolean = {
-    op match {
-      case Plus => true
-      case Minus => true
-      case Mul => true
-      case Div => true
-      case _ => false
-    }
-  }
-
-  def isNatToBoolBinOp(op: Operator): Boolean = {
-    op match {
-      case Eq => true
-      case Neq => true
-      case Leq => true
-      case Geq => true
-      case Lt => true
-      case Gt => true
-      case _ => false
-    }
-  }
-
-  def isNatBinOp(op: Operator): Boolean = {
-    isNatToNatBinOp(op) || isNatToBoolBinOp(op)
-  }
-
-  def isBoolToBoolBinOp(op: Operator): Boolean = {
-    op match {
-      case And => true
-      case Or => true
-      case _ => false
-    }
-  }
-
-  def isBoolToBoolUnOp(op: Operator): Boolean = {
-    op match {
-      case Not => true
-      case _ => false
-    }
-  }
-
-  def isBinOp(op: Operator): Boolean = {
-    isNatBinOp(op) || isBoolToBoolBinOp(op)
-  }
-
-  def isUnOp(op: Operator): Boolean = {
-    isBoolToBoolUnOp(op)
-  }
-
-  def returnedType(op: Operator): Tree = {
-    if (isNatToNatBinOp(op)) NatType
-    else if (isNatToBoolBinOp(op)) BoolType
-    else if (isBoolToBoolBinOp(op)) BoolType
-    else if (isBoolToBoolUnOp(op)) BoolType
-    else BottomType
-  }
-
-  def operandsType(op: Operator): Tree = {
-    if (isNatBinOp(op)) NatType
-    else if (isBoolToBoolBinOp(op)) BoolType
-    else if (isBoolToBoolUnOp(op)) BoolType
-    else BottomType
-  }
-
-  def fromString(str: String): Option[Operator] = str match {
-    case "!" => Some(Not)
-    case "&&" => Some(And)
-    case "||" => Some(Or)
-    case "+" => Some(Plus)
-    case "-" => Some(Minus)
-    case "*" => Some(Mul)
-    case "/" => Some(Div)
-    case "==" => Some(Eq)
-    case "!=" => Some(Neq)
-    case "<=" => Some(Leq)
-    case ">=" => Some(Geq)
-    case "<" => Some(Lt)
-    case ">" => Some(Gt)
-    case _ => None
-  }
-
-  def coqName(op:Operator): String = op match {
-    case And => "And"
-    case Div => "Div"
-    case Eq => "Eq"
-    case Geq => "Geq"
-    case Gt => "Gt"
-    case Leq => "Leq"
-    case Lt => "Lt"
-    case Minus => "Minus"
-    case Mul => "Mul"
-    case Not => "Not"
-    case Or => "Or"
-    case Neq => "Neq"
-    case Plus => "Plus"
-    case _ => "Unknown primitive"
-  }
-
-}
-=======
 case class Succ(t: Tree) extends Tree
 case object UnitLiteral extends Tree
 case class BooleanLiteral(b: Boolean) extends Tree
@@ -225,7 +62,6 @@
 case class EqualityType(t1: Tree, t2: Tree) extends Tree
 case class Because(t1: Tree, t2: Tree) extends Tree
 case class Node(name: String, children: List[Tree]) extends Tree
->>>>>>> d42cd761
 
 object Tree {
 
@@ -448,97 +284,4 @@
   def replace(id: Identifier, id2: Identifier)(implicit rc: RunContext): Tree = replace(id, Var(id2))
 
   def erase()(implicit rc: RunContext): Tree = extraction.Erasure.erase(this)
-<<<<<<< HEAD
-}
-
-case class Var(id: Identifier) extends Tree {
-  setPos(id)
-}
-
-case class NatLiteral(n: BigInt) extends Tree {
-  require(n >= 0)
-}
-
-sealed abstract class AppArgument
-case class TypeAppArg(ty: Tree) extends AppArgument
-case class AppArg(t: Tree) extends AppArgument
-case class ErasableAppArg(t: Tree) extends AppArgument
-
-sealed abstract class DefArgument {
-  val id: Identifier
-  def toAppArgument(): AppArgument
-  val tpe: Option[Tree]
-}
-
-case class TypeArgument(id: Identifier) extends DefArgument {
-  def toAppArgument(): AppArgument = TypeAppArg(Var(id))
-  val tpe = None
-}
-
-case class ForallArgument(id: Identifier, ty: Tree) extends DefArgument {
-  def toAppArgument(): AppArgument = ErasableAppArg(Var(id))
-  val tpe = Some(ty)
-}
-
-case class UntypedArgument(id: Identifier) extends DefArgument {
-  def toAppArgument(): AppArgument = AppArg(Var(id))
-  val tpe = None
-}
-
-case class TypedArgument(id: Identifier, ty: Tree) extends DefArgument {
-  def toAppArgument(): AppArgument = AppArg(Var(id))
-  val tpe = Some(ty)
-}
-
-case class Succ(t: Tree) extends Tree
-case object UnitLiteral extends Tree
-case class BooleanLiteral(b: Boolean) extends Tree
-case class Bind(id: Identifier, body: Tree) extends Tree
-case class IfThenElse(cond: Tree, t1: Tree, t2: Tree) extends Tree
-case class Lambda(tp: Option[Tree], bind: Tree) extends Tree
-case class DefFunction(args: Seq[DefArgument], optRet: Option[Tree], optMeasure: Option[Tree], body: Tree, rest: Tree) extends Tree
-case class ErasableLambda(ty: Tree, bind: Tree) extends Tree
-case class App(t1: Tree, t2: Tree) extends Tree
-case class Pair(t1: Tree, t2: Tree) extends Tree
-case class Size(t: Tree) extends Tree
-case class First(t: Tree) extends Tree
-case class Second(t: Tree) extends Tree
-case class Fix(tp: Option[Tree], bind: Tree) extends Tree
-case class NatMatch(t: Tree, t1: Tree, t2: Tree) extends Tree
-case class EitherMatch(t: Tree, t1: Tree, t2: Tree) extends Tree
-case class LeftTree(t: Tree) extends Tree
-case class RightTree(t: Tree) extends Tree
-case class LetIn(tp: Option[Tree], v: Tree, body: Tree) extends Tree
-case class MacroTypeDecl(tp: Tree, body: Tree) extends Tree
-case class MacroTypeInst(v: Tree, args: Seq[(Boolean, Tree)]) extends Tree
-case class Error(s: String, t: Option[Tree]) extends Tree
-case class Primitive(op: Operator, args: List[Tree]) extends Tree
-case class ErasableApp(t1: Tree, t2: Tree) extends Tree
-case class Refl(t1: Tree, t2: Tree) extends Tree
-case class Fold(tp: Tree, t: Tree) extends Tree
-case class Unfold(t: Tree, bind: Tree) extends Tree
-case class UnfoldPositive(t: Tree, bind: Tree) extends Tree
-case class Abs(t: Tree) extends Tree
-case class TypeApp(t1: Tree, t2: Tree) extends Tree
-case object BottomType extends Tree
-case object TopType extends Tree
-case object UnitType extends Tree
-case object BoolType extends Tree
-case object NatType extends Tree
-case class SigmaType(t1: Tree, t2: Tree) extends Tree
-case class SumType(t1: Tree, t2: Tree) extends Tree
-case class PiType(t1: Tree, t2: Tree) extends Tree
-case class IntersectionType(t1: Tree, t2: Tree) extends Tree
-case class ExistsType(t1: Tree, t2: Tree) extends Tree
-case class RefinementType(t1: Tree, t2: Tree) extends Tree
-case class RefinementByType(t1: Tree, t2: Tree) extends Tree
-case class RecType(n: Tree, bind: Tree) extends Tree
-case class RecTypeExplicit(n: Tree, t0: Tree, bind: Tree) extends Tree
-case class PolyForallType(t: Tree) extends Tree
-case class UnionType(t1: Tree, t2: Tree) extends Tree
-case class EqualityType(t1: Tree, t2: Tree) extends Tree
-case class Because(t1: Tree, t2: Tree) extends Tree
-case class Node(name: String, children: Seq[Tree]) extends Tree
-=======
-}
->>>>>>> d42cd761
+}