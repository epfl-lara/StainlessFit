--- conflicted
+++ resolved
@@ -37,12 +37,9 @@
     rc.config.mode match {
       case Mode.Eval      => eval()
       case Mode.TypeCheck => typeCheck()
-<<<<<<< HEAD
       case Mode.SDep  => sDep()
-=======
       case Mode.Compile   => compile()
       case Mode.Execute   => execute()
->>>>>>> 85f338c5
     }
   }
 
@@ -73,7 +70,6 @@
     }
   }
 
-<<<<<<< HEAD
   def sDep(): Unit = FileWatcher.watchable(file) {
     Core.sDepFile(file) match {
       case Left(error) =>
@@ -87,7 +83,9 @@
       case _ =>
         rc.reporter.error(s"There was an error while typechecking file '$file'.")
         false
-=======
+    }
+  }
+
   def compile(): Unit = FileWatcher.watchable(file) {
     Core.compileFile(file) match {
       case Left(error) =>
@@ -106,7 +104,6 @@
         false
       case Right(value) =>
         true
->>>>>>> 85f338c5
     }
   }
 }
