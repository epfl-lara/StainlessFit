--- conflicted
+++ resolved
@@ -496,7 +496,6 @@
   })
 
   val DestructPair = Rule("DestructPair", {
-<<<<<<< HEAD
     case g @ EqualityGoal(c, t1, t2) => 
       c.termVariables.find{ 
         case (_, SigmaType(_, _: Bind)) => true 
@@ -528,24 +527,6 @@
         }
         case _ => None
       }
-=======
-    case g @ EqualityGoal(c, t1, t2) if c.termVariables.values.exists { case _: SigmaType => true case _ => false } =>
-      val (pairId, SigmaType(ty1, Bind(id, ty2))) = c.termVariables.find{ case (_, SigmaType(_, _: Bind)) => true case _ => false }.get
-      val left = Identifier.fresh(s"${pairId}_left")
-      val right = Identifier.fresh(s"${pairId}_right")
-      val newC = c.copy(termVariables = c.termVariables.removed(pairId).view.mapValues(_.preMap({
-        case Var(id) if id == pairId => Some(Pair(Var(left), Var(right)))
-        case _ => None
-      })).toMap)
-                  .bind(left, ty1)
-                  .bind(right, ty2.replace(id, ty1))
-      Some(List(_ => g.updateContext(newC)), {
-        case AreEqualJudgment(_, _, _, _, _) :: _ =>
-          (true, AreEqualJudgment("DestructPair", c, t1, t2, ""))
-        case _ =>
-          emitErrorWithJudgment("DestructPair", g, None)
-      })
->>>>>>> d42cd761
     case _ => None
   })
 
