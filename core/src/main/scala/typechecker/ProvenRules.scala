/* Copyright 2019-2020 EPFL, Lausanne */

package fit
package core
package typechecker

import core.trees._

import util.Utils._
import util.RunContext
import parser.FitParser

import Derivation._
import TypeOperators._

trait ProvenRules {

  implicit val rc: RunContext

  val InferBool = Rule("InferBool", {
    case g @ InferGoal(c, BooleanLiteral(b)) =>
      TypeChecker.debugs(g, "InferBool")
      Some((
        List(),
        _ => (true, InferJudgment("InferBool", c, BooleanLiteral(b), BoolType, Some("J_Bool", None)))
      ))
    case g =>
      None
  })

  val CheckBool = Rule("CheckBool", {
    case g @ CheckGoal(c, BooleanLiteral(b), BoolType) =>
      TypeChecker.debugs(g, "CheckBool")
      Some((
        List(),
        _ => (true, CheckJudgment("CheckBool", c, BooleanLiteral(b), BoolType, Some("J_Bool", None)))
      ))
    case g =>
      None
  })

  val InferNat = Rule("InferNat", {
    case g @ InferGoal(c, NatLiteral(n)) =>
      TypeChecker.debugs(g, "InferNat")
      Some((List(), _ => (true, InferJudgment("InferNat", c, NatLiteral(n), NatType, Some("J_Nat", None)))))
    case g =>
      None
  })

  val CheckNat = Rule("CheckNat", {
    case g @ CheckGoal(c, NatLiteral(n), NatType) =>
      TypeChecker.debugs(g, "CheckNat")
      Some((List(), _ => (true, CheckJudgment("CheckNat", c, NatLiteral(n), NatType, Some("J_Nat", None)))))
    case g =>
      None
  })

  val InferUnit = Rule("InferUnit", {
    case g @ InferGoal(c, UnitLiteral) =>
      TypeChecker.debugs(g, "InferUnit")
      Some((List(), _ => (true, InferJudgment("InferUnit", c, UnitLiteral, UnitType, Some("J_Unit", None)))))
    case g =>
      None
  })

  val CheckUnit = Rule("CheckUnit", {
    case g @ CheckGoal(c, UnitLiteral, UnitType) =>
      TypeChecker.debugs(g, "CheckUnit")
      Some((List(), _ => (true, CheckJudgment("CheckUnit", c, UnitLiteral, UnitType, Some("J_Unit", None)))))
    case g =>
      None
  })

  val InferVar = Rule("InferVar", {
    case g @ InferGoal(c, Var(id)) =>
      TypeChecker.debugs(g, "InferVar")
      Some((List(), _ =>
        c.getTypeOf(id) match {
          case None => emitErrorWithJudgment("InferVar", g, Some(s"$id is not in context"))
          case Some(tpe) => (true, InferJudgment("InferVar", c, Var(id), tpe, Some("J_Var", None)))
        }
      ))

    case g =>
      None
  })

  val CheckVar = Rule("CheckVar", {
    case g @ CheckGoal(c, Var(id), ty)
      if c.termVariables.contains(id) && c.termVariables(id).isEqual(ty) =>

      TypeChecker.debugs(g, "CheckVar")
      Some((List(), _ => (true, CheckJudgment("CheckVar", c, Var(id), ty, Some("J_Var", None)))))
    case g =>
      None
  })

  val InferError = Rule("InferError", {
    case g @ InferGoal(c, e @ Error(_, Some(tp))) =>
      TypeChecker.debugs(g, "InferError")
      val errorGoal = EqualityGoal(c.incrementLevel.setModifier(Same), BooleanLiteral(false), BooleanLiteral(true))
      Some((List(_ => errorGoal),
        {
          case AreEqualJudgment(_, _, _, _, _, _) :: _ => (true, InferJudgment("InferError", c, e, tp, Some("J_error", None)))
          case _ => emitErrorWithJudgment("InferError", g, None)
        }
      ))

    case g =>
      None
  })

  val InferLet = Rule("InferLet", {
    case g @ InferGoal(c, e @ LetIn(None, v, Bind(id, body))) =>
      TypeChecker.debugs(g, "InferLet")
      val c0 = c.incrementLevel
      val gv = InferGoal(c0.setModifier(Same), v)
      val fgb: List[Judgment] => Goal =
        {
          case InferJudgment(_, _, _, tyv, _) :: _ =>
            val (x1, c1) = c0.bind(id, tyv).bindFresh("eq", EqualityType(Var(id), v))
            InferGoal(c1.setModifier(Append(List((x1, EqualityType(Var(id), v)), (id, tyv)))), body)
          case _ =>
            ErrorGoal(c0, None)
        }
      Some((
        List(_ => gv, fgb),
        {
          case _ :: InferJudgment(_, _, _, tyb, _) :: Nil =>
            (true, InferJudgment("InferLet", c, e, tyb.replace(id, v), Some("J_Let", Some(tyb))))
          case _ =>
            emitErrorWithJudgment("InferLet", g, None)
        }
      ))

    case g @ InferGoal(c, e @ LetIn(Some(tyv), v, Bind(id, body))) =>
      TypeChecker.debugs(g, "InferLet")
      val c0 = c.incrementLevel
      val gv = CheckGoal(c0.setModifier(Same), v, tyv)
      val (x1, c1) = c.incrementLevel.bind(id, tyv).bindFresh("eq", EqualityType(Var(id), v))
      val gb = InferGoal(c1.setModifier(Append(List((x1, EqualityType(Var(id), v)), (id, tyv)))), body)
      Some((
        List(_ => gv, _ => gb),
        {
          case CheckJudgment(_, _, _, _, _) :: InferJudgment(_, _, _, tyb, _) :: _ =>
            (true, InferJudgment("InferLet", c, e, tyb.replace(id, v), Some("J_Let", Some(tyb))))
          case _ =>
            emitErrorWithJudgment("InferLet", g, None)
        }
      ))

    case g =>
      None
  })

  val InferLambda = Rule("InferLambda", {
    case g @ InferGoal(c, e @ Lambda(Some(ty1), Bind(id, body))) =>
      TypeChecker.debugs(g, "InferLambda")
      val (freshId, c1) = c.bindFresh(id.name, ty1)
      val gb = InferGoal(c1.incrementLevel.setModifier(Append(List((freshId,ty1)))), body.replace(id, Var(freshId)))
      Some((
        List(_ => gb),
        {
          case InferJudgment(_, _, _, tyb, _) :: _ =>
            (true, InferJudgment("InferLambda", c, e, PiType(ty1, Bind(id, tyb.replace(freshId, Var(id)))), Some("J_Lambda", None)))
          case _ =>
            // Returning Top is sound but a bit misleading
            // (true, InferJudgment(c, e, TopType))
            emitErrorWithJudgment("InferLambda", g, None)
        }
      ))

    case g =>
      None
  })

  val InferErasableLambda = Rule("InferErasableLambda", {
    case g @ InferGoal(c, e @ ErasableLambda(ty1, Bind(id, body))) if !id.isFreeIn(body.erase()) =>
      TypeChecker.debugs(g, "InferErasableLambda")

      val c1 = c.bind(id, ty1).incrementLevel
      val gb = InferGoal(c1, body)
      Some((
        List(_ => gb),
        {
          case InferJudgment(_, _, _, tyb, _) :: _ =>
            (true, InferJudgment("InferErasableLambda", c, e, IntersectionType(ty1, Bind(id, tyb))))
          case _ =>
            emitErrorWithJudgment("InferErasableLambda", g, None)
        }
      ))

    case g =>
      None
  })

  val InferIf = Rule("InferIf", {
    case g @ InferGoal(c, e @ IfThenElse(tc, t1, t2)) =>
      TypeChecker.debugs(g, "InferIf")
      val c0 = c.incrementLevel
      val c1 = c0.addEquality(tc, BooleanLiteral(true))
      val c2 = c0.addEquality(tc, BooleanLiteral(false))
      val checkCond = CheckGoal(c0.setModifier(Same), tc, BoolType)
      val inferT1 = InferGoal(c1, t1)
      val inferT2 = InferGoal(c2, t2)
      Some((
        List(_ => checkCond, _ => inferT1, _ => inferT2),
        {
          case CheckJudgment(_, _, _, _, _) ::
            InferJudgment(_, _, _, ty1, _) ::
            InferJudgment(_, _, _, ty2, _) ::
            _ =>
            TypeOperators.ifThenElse(tc, ty1, ty2) match {
              case None => (false,
                ErrorJudgment(
                  "InferIf",
                  g,
                  Some(s"Cannot unify types $ty1 and $ty2.")
                )
              )
              case Some(ty) =>
                (true, InferJudgment("InferIf", c, e, ty, Some("J_If", None)))
            }

          case _ =>
            emitErrorWithJudgment("InferIf", g, None)
        }
      ))

    case g =>
      None
  })

  val InferBinaryPrimitive = Rule("InferBinaryPrimitive", {
    case g @ InferGoal(c, e @ Primitive(op, n1 ::  n2 ::  Nil)) if op.isBinOp =>
      TypeChecker.debugs(g, "InferBinaryPrimitive")
      val opType = op.operandsType
      val checkN1 = CheckGoal(c.incrementLevel.setModifier(Same), n1, opType)
      val checkN2 = CheckGoal(c.incrementLevel.setModifier(Same), n2, opType)
      val checkMinus = EqualityGoal(c.incrementLevel.setModifier(Same), Primitive(Geq, List(n1, n2)), BooleanLiteral(true))
      val checkDiv = EqualityGoal(c.incrementLevel.setModifier(Same), Primitive(Gt, List(n2, NatLiteral(0))), BooleanLiteral(true))
      Some((
        if(op == Minus) List(_ => checkN1, _ => checkN2, _ => checkMinus) 
        else if(op == Div) List(_ => checkN1, _ => checkN2, _ => checkDiv) 
        else List(_ => checkN1, _ => checkN2),
        {
          case CheckJudgment(_, _, _, _, _) :: CheckJudgment(_, _, _, _, _) :: AreEqualJudgment(_, _, _, _, _, _) :: _ =>
            (true, InferJudgment("InferBinaryPrimitive", c, e, NatType, Some("J_BinPrimitive", None)))
          case CheckJudgment(_, _, _, _, _) :: CheckJudgment(_, _, _, _, _) :: _ if op != Minus =>
            (true, InferJudgment("InferBinaryPrimitive", c, e, op.returnedType, Some("J_BinPrimitive", None)))
          case _ =>
            emitErrorWithJudgment("InferBinaryPrimitive", g, None)
        }
      ))

    case _ => None
  })

  val InferUnaryPrimitive = Rule("InferUnaryPrimitive", {
    case g @ InferGoal(c, e @ Primitive(op, n1 ::  Nil)) if op.isUnOp =>
      TypeChecker.debugs(g, "InferUnaryPrimitive")
      val opType = op.operandsType
      val checkN1 = CheckGoal(c.incrementLevel.setModifier(Same), n1, opType)
      Some((
        List(_ => checkN1),
        {
          case CheckJudgment(_, _, _, _, _) :: _ =>
            (true, InferJudgment("InferUnaryPrimitive", c, e, op.returnedType, Some("J_UnPrimitive", None)))
          case _ =>
            emitErrorWithJudgment("InferUnaryPrimitive", g, None)
        }
      ))

    case _ => None
  })

  val InferMatch = Rule("InferMatch", {
    case g @ InferGoal(c, e @ NatMatch(t, t0, Bind(id, tn))) =>
      TypeChecker.debugs(g, "InferMatch")
      val c0 = c.incrementLevel
      val checkN = CheckGoal(c0, t, NatType)
      val inferT0 = InferGoal(c0, t0)
      val cn = c0.bind(id, NatType).addEquality(Var(id),Primitive(Plus, List(t, NatLiteral(1))))
      val inferTn = InferGoal(cn, tn)
      Some((
        List(_ => checkN, _ => inferT0, _ => inferTn), {
          case CheckJudgment(_, _, _, _, _) ::
            InferJudgment(_, _, _, ty0, _) ::
            InferJudgment(_, _, _, tyn, _) :: _ =>

            TypeOperators.matchSimpl(t, ty0, id, tyn) match {
              case None => (false,
                ErrorJudgment(
                  "InferMatch",
                  g,
                  Some(s"Cannot unify types $ty0 and $tyn")
                )
              )
              case Some(ty) => (true, InferJudgment("InferMatch", c, e, ty, Some("J_Match", None)))
            }

          case _ =>
            emitErrorWithJudgment("InferMatch", g, None)
        }
      ))

    case _ => None
  })

  val InferEitherMatch = Rule("InferEitherMatch", {
    case g @ InferGoal(c, e @ EitherMatch(t, Bind(id1, t1), Bind(id2, t2))) =>
      TypeChecker.debugs(g, "InferEitherMatch")
      val c0 = c.incrementLevel
      val inferScrutinee = InferGoal(c0, t)

      val finferT1: List[Judgment] => Goal = {
        case InferJudgment(_, _, _, ty, _) :: _ =>
          dropRefinements(ty) match {
            case SumType(ty1, ty2) =>
              val c1 = c0.addEquality(t, LeftTree(Var(id1))).bind(id1, ty1)
              InferGoal(c1, t1)
            case _ => ErrorGoal(c, None)
          }
        case _ => ErrorGoal(c, None)
      }

      val finferT2: List[Judgment] => Goal = {
        case InferJudgment(_, _, _, ty, _) :: _ =>
          dropRefinements(ty) match {
            case SumType(ty1, ty2) =>
              val c2 = c0.addEquality(t, RightTree(Var(id2))).bind(id2, ty2)
              InferGoal(c2, t2)
            case _ => ErrorGoal(c, None)
          }
        case _ => ErrorGoal(c, None)
      }

      Some((
        List(_ => inferScrutinee, finferT1, finferT2), {
          case InferJudgment(_, _, _, _, _) ::
            InferJudgment(_, _, _, ty1, _) ::
            InferJudgment(_, _, _, ty2, _) :: _ =>
              TypeOperators.eitherMatch(t, id1, ty1, id2, ty2) match {
                case None => emitErrorWithJudgment("InferEitherMatch", g,
                  Some(s"Cannot unify types $ty1 and $ty2")
                )
                case Some(ty) => (true, InferJudgment("InferEitherMatch", c, e, ty, Some("J_SumMatch", Some(ty))))
              }

          case _ => emitErrorWithJudgment("InferEitherMatch", g, None)
        }
      ))

    case _ => None
  })

  val InferFix = Rule("InferFix", {
    case g @ InferGoal(c, e @ Fix(Some(Bind(n, ty)), Bind(n1, Bind(y, t)))) =>
      TypeChecker.debugs(g, "InferFix")

      val erased = t.erase()

      if (n1.isFreeIn(erased)) {
        Some((List(),
          _ => emitErrorWithJudgment("InferFix", g, Some(s"Variable $n1 should not appear in the erasure of $t."))
        ))
      } else if (!erased.isValue) {
        Some((List(),
          _ => emitErrorWithJudgment("InferFix", g, Some(s"The erasure of $t must be a value."))
        ))
      } else {
        val c0 = c.incrementLevel
        val freshM = Identifier.fresh("m")
        val (freshN, c1) = c0.bindFresh(n1.name, NatType)
        val (freshY, c2) = c1.bindFresh(y.name,
          IntersectionType(
            RefinementType(NatType, Bind(freshM, Primitive(Lt, List(Var(freshM), Var(freshN))))),
            Bind(freshM, ty.replace(n, Var(freshM)))
          )
        )
        val (p, c3) = c2.bindFresh("p", EqualityType(Var(freshY), e))
        val c4 = c3.setModifier(
          Append(List(
            (p, EqualityType(Var(freshY), e)),
            (freshY, IntersectionType(
                RefinementType(NatType, Bind(freshM, Primitive(Lt, List(Var(freshM), Var(freshN))))),
                Bind(freshM, ty.replace(n, Var(freshM))))),
            (freshN, NatType)
            )))
        Some((
          List(_ => CheckGoal(c4, t.replace(n1, freshN).replace(y, freshY), ty.replace(n, freshN))), {
            case CheckJudgment(_, _, _, _, _) :: _ =>
              (true, InferJudgment("InferFix", c, e, IntersectionType(NatType, Bind(n, ty)), Some("J_Fix", None)))
            case _ =>
              emitErrorWithJudgment("InferFix", g, None)
          }
        ))
      }

    case _ => None
  })

  val InferForallInstantiation = Rule("InferForallInstantiation", {
    case g @ InferGoal(c, e @ ErasableApp(t1, t2)) =>
      TypeChecker.debugs(g, "InferForallInstantiation")
      val c0 = c.incrementLevel
      val g1 = InferGoal(c0, t1)
      val fg2: List[Judgment] => Goal = {
        case InferJudgment(_, _, _, ty, _) :: _ =>
          dropRefinements(ty) match {
            case IntersectionType(ty2, Bind(_, _)) => CheckGoal(c0, t2, ty2)
            case _ => ErrorGoal(c, Some("Expected an intersection type for " + t1 + ", found: " + ty))
          }
        case _ =>
         ErrorGoal(c, None)
      }
      Some((
        List(_ => g1, fg2), {
          case InferJudgment(_, _, _, ty, _) ::
              CheckJudgment(_, _, _, _, _) :: _ =>

            dropRefinements(ty) match {
              case IntersectionType(_, Bind(x, ty)) =>
                (true, InferJudgment("InferForallInstantiation", c, e, ty.replace(x, t2), Some("J_forall_inst", None)))

              case _ => emitErrorWithJudgment("InferForallInstantiation", g,
                Some(s"Expected an intersection type for ${t1}, found ${ty} instead")
              )
            }

          case _ => emitErrorWithJudgment("InferForallInstantiation", g, None)
        }
      ))

    case _ => None
  })

  val InferApp = Rule("InferApp", {
    case g @ InferGoal(c, e @ App(t1, t2)) =>
      TypeChecker.debugs(g, "InferApp")
      val c0 = c.incrementLevel
      val g1 = InferGoal(c0.setModifier(Same), t1)
      val fg2: List[Judgment] => Goal = {
        case InferJudgment(_, _, _, ty, _) :: _ =>
          dropRefinements(ty) match {
            case PiType(ty2, Bind(_, _)) => CheckGoal(c0.setModifier(Same), t2, ty2)
            case _ => ErrorGoal(c,
              Some(s"Expected a Pi-type for ${t1}, found ${ty} instead")
            )
          }
        case _ =>
          ErrorGoal(c, None)
      }
      Some((
        List(_ => g1, fg2), {
          case  InferJudgment(_, _, _, ty, _) ::
                CheckJudgment(_, _, _, _, _) :: _ =>
            dropRefinements(ty) match {
              case PiType(_, Bind(x, ty)) =>
                (true, InferJudgment("InferApp", c, e, ty.replace(x, t2), Some("J_App", None)))
              case _ => emitErrorWithJudgment("InferApp", g,
                Some(s"Expected a Pi-type for ${t1}, found ${ty} instead")
              )
            }

          case _ =>
            emitErrorWithJudgment("InferApp", g, None)
        }
      ))

    case _ => None
  })

  val CheckRefinement = Rule("CheckRefinement", {
    case g @ CheckGoal(c, t, tpe @ RefinementType(ty, Bind(id, b))) =>
      TypeChecker.debugs(g, "CheckRefinement")
      val checkTy = CheckGoal(c.incrementLevel.setModifier(Same), t, ty)
      val (p,c1) = c.bind(id, ty).bindFresh("p", EqualityType(Var(id), t))
      val checkRef = EqualityGoal(c1.incrementLevel.setModifier(Append(List((p, EqualityType(Var(id), t)), (id,ty)))), b, BooleanLiteral(true))
      Some((
        List(_ => checkTy, _ => checkRef), {
          case CheckJudgment(_, _, _, _, _) :: AreEqualJudgment(_, _, _, _, _, _) :: _ =>
            (true, CheckJudgment("CheckRefinement", c, t, tpe, Some("J_refine", None)))
          case _ =>
            emitErrorWithJudgment("CheckRefinement", g, None)
        }
      ))

    case _ => None
  })

  val CheckReflexive = Rule("CheckReflexive", {
    case g @ CheckGoal(c, t, ty) =>
      TypeChecker.debugs(g, "CheckReflexive")
      val gInfer = InferGoal(c.incrementLevel.setModifier(Same), t)
      Some((List(_ => gInfer),
        {
          case InferJudgment(_, _, _, ty2, _) :: _ if {
            val ty3 = dropRefinements(ty2)
            ty.isEqual(ty3) || ty3 == BottomType
          } =>
            (true, CheckJudgment("CheckReflexive", c, t, ty, Some("J_drop", None)))
          case InferJudgment(_, _, _, tpe, _) :: _ =>
            emitErrorWithJudgment("CheckReflexive", g,
              Some(s"Expected type ${ty.asString} for ${t.asString}, found ${tpe.asString} instead")
            )
          case _ =>
            emitErrorWithJudgment("CheckReflexive", g, None)
        }
      ))
    case g =>
      None
  })

  val CheckReflexiveSubtype = Rule("CheckReflexiveSubtype", {
    case g @ CheckGoal(c, t, ty) =>
      TypeChecker.debugs(g, "CheckReflexiveSubtype")
      val c0 = c.incrementLevel
      val gInfer = InferGoal(c0.setModifier(Same), t)
      val gsub : List[Judgment] => Goal = {
        case InferJudgment(_, _, _, ty2, _) :: _ => {
          SubtypeGoal(c0, ty2, ty)
        }
        case _ =>
         ErrorGoal(c, None)
      }
      Some((List(_ => gInfer, gsub),
        {
          case _:: SubtypeJudgment(_, _, _, _, _) :: _ =>
            (true, CheckJudgment("CheckReflexiveSubtype", c, t, ty, Some("J_sub", None)))
          case _ =>
            emitErrorWithJudgment("CheckReflexiveSubtype", g, None)
        }
      ))
    case g =>
      None
  })

  val SubtypePi = Rule("SubtypePi", {
    case g @ SubtypeGoal(c,
      tya @ PiType(tya1, Bind(ida, tya2)),
      tyb @ PiType(tyb1, Bind(idb, tyb2))) =>
      TypeChecker.debugs(g, "SubtypePi")

      val c0 = c.incrementLevel
      val g1 = SubtypeGoal(c0, tyb1, tya1)
      val g2 = SubtypeGoal(c0.bind(ida, tyb1), tya2, tyb2.replace(idb, ida))
      Some((List(_ => g1, _ => g2), {
        case SubtypeJudgment(_, _, _, _, _) :: SubtypeJudgment(_, _, _, _, _) :: Nil =>
          (true, SubtypeJudgment("SubtypePi", c, tya, tyb, Some("S_Pi", None)))
        case _ =>
          emitErrorWithJudgment("SubtypePi", g, None)
      }))
    case g =>
      None
  })

  val SubtypeSigma = Rule("SubtypeSigma", {
    case g @ SubtypeGoal(c,
      tya @ SigmaType(tya1, Bind(ida, tya2)),
      tyb @ SigmaType(tyb1, Bind(idb, tyb2))) =>
      TypeChecker.debugs(g, "SubtypeSigma")

      val c0 = c.incrementLevel
      val g1 = SubtypeGoal(c0, tya1, tyb1)
      val g2 = SubtypeGoal(c0.bind(ida, tyb1), tya2, tyb2.replace(idb, ida))
      Some((List(_ => g1, _ => g2), {
        case SubtypeJudgment(_, _, _, _, _) :: SubtypeJudgment(_, _, _, _, _) :: Nil =>
          (true, SubtypeJudgment("SubtypeSigma", c, tya, tyb))
        case _ =>
          emitErrorWithJudgment("SubtypeSigma", g, None)
      }))
    case g =>
      None
  })

  val SubtypeReflexive = Rule("SubtypeReflexive", {
    case g @ SubtypeGoal(c, ty1, ty2) if Tree.areEqual(ty1, ty2) =>
      TypeChecker.debugs(g, "SubtypeReflexive")
      Some((List(), _ => (true, SubtypeJudgment("SubtypeReflexive", c, ty1, ty2, Some("S_refl", None)))))
    case g =>
      None
  })

  val SubtypeTop = Rule("SubtypeTop", {
    case g @ SubtypeGoal(c, ty, TopType) =>
      TypeChecker.debugs(g, "SubtypeTop")
      Some((List(), _ => (true, SubtypeJudgment("SubtypeTop", c, ty, TopType, Some("S_top", None)))))
    case g =>
      None
  })

  val SubtypeBottom = Rule("SubtypeBottom", {
    case g @ SubtypeGoal(c, BottomType, ty) =>
      TypeChecker.debugs(g, "SubtypeBottom")
      Some((List(), _ => (true, SubtypeJudgment("SubtypeBottom", c, BottomType, ty, Some("S_bot", None)))))
    case g =>
      None
  })

  val SubtypeRefinementRight = Rule("SubtypeRefinementRight", {
    case g @ SubtypeGoal(c, tya,
      tyb @ RefinementType(tyb1, Bind(idb, t2))) =>
      TypeChecker.debugs(g, "SubtypeRefinementRight")

      val (x, c0) = c.incrementLevel.bindFresh("x", tya)

      val g1 = SubtypeGoal(c.incrementLevel, tya, tyb1)
      val g2 = EqualityGoal(c0, t2.replace(idb, x), BooleanLiteral(true))

      Some((List(_ => g1, _ => g2), {
        case SubtypeJudgment(_, _, _, _, _) :: AreEqualJudgment(_,_,_,_,_,_):: Nil =>
          (true, SubtypeJudgment("SubtypeRefinementRight", c, tya, tyb))
        case _ =>
          emitErrorWithJudgment("SubtypeRefinementRight", g, None)
      }))
    case g =>
      None
  })

  val SubtypeRefinementDrop = Rule("SubtypeRefinementDrop", {
    case g @ SubtypeGoal(c,
      tya @ RefinementType(tya1, _),
      tyb) =>
      TypeChecker.debugs(g, "SubtypeRefinementDrop")

      val g1 = SubtypeGoal(c.incrementLevel, tya1, tyb)

      Some((List(_ => g1), {
        case SubtypeJudgment(_, _, _, _, _) :: Nil =>
          (true, SubtypeJudgment("SubtypeRefinementDrop", c, tya, tyb, Some("S_refine_drop", None)))
        case _ =>
          emitErrorWithJudgment("SubtypeRefinementDrop", g, None)
      }))
    case g =>
      None
  })

  val SubtypeRecursive = Rule("SubtypeRecursive", {
    case g @ SubtypeGoal(c, 
    tya @ RecType(ta, binda),
    tyb @ RecType(tb, bindb)) if (binda.isEqual(bindb)) =>
      TypeChecker.debugs(g, "SubtypeRecursive")

      val g1 = EqualityGoal(c.incrementLevel, ta, tb)
      Some((
        List(_ => g1),
        {
          case AreEqualJudgment(_, _, _, _, _, _) :: _ =>
            (true, SubtypeJudgment("SubtypeRecursive", c, tya, tyb))
          case _ =>
            emitErrorWithJudgment("SubtypeRecursive", g, None)
        }
      ))

    case _ => None
  })

  val InferPair = Rule("InferPair", {
    case g @ InferGoal(c, e @ Pair(t1, t2)) =>
      TypeChecker.debugs(g, "InferPair")
        val inferFirst = InferGoal(c.incrementLevel.setModifier(Same), t1)
        val inferSecond = InferGoal(c.incrementLevel.setModifier(Same), t2)
      Some((List(_ => inferFirst, _ => inferSecond),
        {
          case InferJudgment(_, _, _, ty1, _) :: InferJudgment(_, _, _, ty2, _) :: _ =>
            val inferredType = SigmaType(ty1, Bind(Identifier.fresh("X"), ty2))
            (true, InferJudgment("InferPair", c, e, inferredType, Some("J_PP", None)))
          case _ =>
            emitErrorWithJudgment("InferPair", g, None)
        }
      ))
    case g =>
      None
  })

  val InferFirst = Rule("InferFirst", {
    case g @ InferGoal(c, e @ First(t)) =>
      TypeChecker.debugs(g, "InferFirst")
      val subgoal = InferGoal(c.incrementLevel, t)
      Some((List(_ => subgoal),
        {
          case InferJudgment(_, _, _, SigmaType(ty, _), _) :: _ =>
            (true, InferJudgment("InferFirst", c, e, ty, Some("J_Pi1", None)))
          case _ =>
            emitErrorWithJudgment("InferFirst", g, None)
        }
      ))
    case g =>
      None
  })

  val InferSecond = Rule("InferSecond", {
    case g @ InferGoal(c, e @ Second(t)) =>
      TypeChecker.debugs(g, "InferSecond")
      val subgoal = InferGoal(c.incrementLevel, t)
      Some((List(_ => subgoal),
        {
          case InferJudgment(_, _, _, SigmaType(_, Bind(x, ty)), _) :: _ =>
            (true, InferJudgment("InferSecond", c, e, ty.replace(x, First(t)), Some("J_Pi2", None)))
          case _ =>
            emitErrorWithJudgment("InferSecond", g, None)
        }
      ))
    case g =>
      None
  })

  val CheckLeft = Rule("CheckLeft", {
    case g @ CheckGoal(c, e @ LeftTree(t), tpe @ SumType(ty, _)) =>
      TypeChecker.debugs(g, "CheckLeft")
      val subgoal = CheckGoal(c.incrementLevel, t, ty)
      Some((List(_ => subgoal),
        {
          case CheckJudgment(_, _, _, _, _) :: _ =>
            (true, CheckJudgment("CheckLeft", c, e, tpe, Some("J_Left", None)))
          case _ =>
            emitErrorWithJudgment("CheckLeft", g, None)
        }
      ))
    case g =>
      None
  })

  val CheckRight = Rule("CheckRight", {
    case g @ CheckGoal(c, e @ RightTree(t), tpe @ SumType(_, ty)) =>
      TypeChecker.debugs(g, "CheckRight")
      val subgoal = CheckGoal(c.incrementLevel, t, ty)
      Some((List(_ => subgoal),
        {
          case CheckJudgment(_, _, _, _, _) :: _ =>
            (true, CheckJudgment("CheckRight", c, e, tpe, Some("J_Right", None)))
          case _ =>
            emitErrorWithJudgment("CheckRight", g, None)
        }
      ))
    case g =>
      None
  })

  val CheckLambda = Rule("CheckLambda", {
    case g @ CheckGoal(c, e @ Lambda(Some(ty1), Bind(id1, body)), tpe @ PiType(ty2, Bind(id2, ty))) if (ty1.isEqual(ty2)) =>
      TypeChecker.debugs(g, "CheckLambda")
      val (freshId, c1) = c.bindFresh(id1.name, ty1)
      val subgoal = CheckGoal(c1.incrementLevel.setModifier(Append(List((freshId,ty1)))), body.replace(id1, Var(freshId)), ty.replace(id2, Var(freshId)))
      Some((List(_ => subgoal),
        {
          case CheckJudgment(_, _, _, _, _) :: _ =>
            (true, CheckJudgment("CheckLambda", c, e, tpe, Some("J_Lambda", None)))
          case _ =>
            emitErrorWithJudgment("CheckLambda", g, None)
        }
      ))
    case g =>
      None
  })

  val CheckPi = Rule("CheckPi", {
    case g @ CheckGoal(c, t, tpe @ PiType(ty1, Bind(id, ty2))) =>
      TypeChecker.debugs(g, "CheckPi")
      val (freshId, c1) = c.bindFresh(id.name, ty1)
      val subgoal = CheckGoal(c1.incrementLevel, App(t, Var(freshId)), ty2.replace(id, Var(freshId)))
      Some((List(_ => subgoal),
        {
          case CheckJudgment(_, _, _, _, _) :: _ =>
            (true, CheckJudgment("CheckPi", c, t, tpe))
          case _ =>
            emitErrorWithJudgment("CheckPi", g, None)
        }
      ))
    case g =>
      None  
  })

  val CheckIf = Rule("CheckIf", {
    case g @ CheckGoal(c, e @ IfThenElse(tc, t1, t2), ty) =>
      TypeChecker.debugs(g, "CheckIf")
      val c0 = c.incrementLevel.setModifier(Same)
      val c1 = c0.addEquality(tc, BooleanLiteral(true))
      val c2 = c0.addEquality(tc, BooleanLiteral(false))
      val checkCond = CheckGoal(c0, tc, BoolType)
      val checkT1 = CheckGoal(c1, t1, ty)
      val checkT2 = CheckGoal(c2, t2, ty)
      Some((
        List(_ => checkCond, _ => checkT1, _ => checkT2),
        {
          case  CheckJudgment(_, _, _, _, _) ::
                CheckJudgment(_, _, _, _, _) ::
                CheckJudgment(_, _, _, _, _) ::
                _ =>
            (true, CheckJudgment("CheckIf", c, e, ty, Some("J_If", None)))
          case _ =>
            emitErrorWithJudgment("CheckIf", g, None)
        }
      ))

    case g =>
      None
  })

  val CheckMatch = Rule("CheckMatch", {
    case g @ CheckGoal(c, e @ NatMatch(t, t0, Bind(id, tn)), ty) =>
      TypeChecker.debugs(g, "CheckMatch")
      val c0 = c.incrementLevel
      val checkN = CheckGoal(c0, t, NatType)
      val checkT0 = CheckGoal(c0, t0, ty)
      val cn = c0.bind(id, NatType).addEquality(Var(id),Primitive(Plus, List(t, NatLiteral(1))))
      val checkTn = CheckGoal(cn, tn, ty)
      Some((
        List(_ => checkN, _ => checkT0, _ => checkTn), {
          case  CheckJudgment(_, _, _, _, _) ::
                CheckJudgment(_, _, _, _, _) ::
                CheckJudgment(_, _, _, _, _) :: _ =>
            (true, CheckJudgment("CheckMatch", c, e, ty))
          case _ => emitErrorWithJudgment("CheckMatch", g, None)
        }
      ))

    case _ => None
  })

  val CheckEitherMatch = Rule("CheckEitherMatch", {
    case g @ CheckGoal(c, e @ EitherMatch(t, Bind(id1, t1), Bind(id2, t2)), tpe) =>
      TypeChecker.debugs(g, "CheckEitherMatch")
      val c0 = c.incrementLevel
      val inferScrutinee = InferGoal(c0, t)
      val fcheckT1: List[Judgment] => Goal = {
        case InferJudgment(_, _, _, ty, _) :: _ =>
          dropRefinements(ty) match {
            case SumType(ty1, ty2) =>
              val c1 = c0.bind(id1, ty1).addEquality(t, LeftTree(Var(id1)))
              CheckGoal(c1, t1, tpe)
            case _ => ErrorGoal(c, Some("Expected a sum type for " + t + ", found: " + ty))
          }
        case _ => ErrorGoal(c, None)
      }
      val fcheckT2: List[Judgment] => Goal = {
        case InferJudgment(_, _, _, ty, _) :: _ =>
          dropRefinements(ty) match {
            case SumType(ty1, ty2) =>
              val c2 = c0.bind(id2, ty2).addEquality(t, RightTree(Var(id2)))
              CheckGoal(c2, t2, tpe)
            case _ => ErrorGoal(c, Some("Expected a sum type for " + t + ", found: " + ty))
          }
        case _ => ErrorGoal(c, None)
      }
      Some((
        List(_ => inferScrutinee, fcheckT1, fcheckT2), {
          case  InferJudgment(_, _, _, _, _) ::
                CheckJudgment(_, _, _, _, _) ::
                CheckJudgment(_, _, _, _, _) :: _ =>
            (true, CheckJudgment("CheckEitherMatch", c, e, tpe, Some("J_SumMatch", Some(tpe))))

          case _ => emitErrorWithJudgment("CheckEitherMatch", g, None)
        }
      ))

    case _ => None
  })

  val CheckPair = Rule("CheckFirst", {
    case g @ CheckGoal(c, e @ Pair(t1, t2), ty @ SigmaType(ty1, Bind(id, ty2))) =>
      TypeChecker.debugs(g, "CheckFirst")
      val letTy2 = ty2.replace(id, t1)
      val subgoal1 = CheckGoal(c.incrementLevel, t1, ty1)
      val subgoal2 = CheckGoal(c.incrementLevel, t2, letTy2)
      Some((List(_ => subgoal1, _ => subgoal2),
        {
          case CheckJudgment(_, _, _, _, _) :: CheckJudgment(_, _, _, _, _) :: _ =>
            (true, CheckJudgment("CheckPair", c, e, ty, Some("J_PP", None)))
          case _ =>
            emitErrorWithJudgment("CheckPair", g, None)
        }
      ))
    case g =>
      None
  })

  val CheckSigma = Rule("CheckSigma", {
    case g @ CheckGoal(c, t, tpe @ SigmaType(ty1, Bind(id, ty2))) =>
      TypeChecker.debugs(g, "CheckSigma")
      val checkFirst = CheckGoal(c.incrementLevel, First(t), ty1)
      val c1 = c.bind(id, ty2).addEquality(Var(id), First(t)).incrementLevel
      val checkSecond = CheckGoal(c1, Second(t), ty2)
      Some((List(_ => checkFirst, _ => checkSecond),
        {
          case CheckJudgment(_, _, _, _, _) :: CheckJudgment(_, _, _, _, _) :: _ =>
            (true, CheckJudgment("CheckSigma", c, t, tpe))
          case _ =>
            emitErrorWithJudgment("CheckSigma", g, None)
        }
      ))
    case g =>
      None
  })

  val CheckIntersection = Rule("CheckIntersection", {
    case g @ CheckGoal(c, t, tpe @ IntersectionType(tyid, Bind(id, ty))) =>
      TypeChecker.debugs(g, "CheckIntersection")
      val (freshId, c1) = c.bindFresh(id.name, tyid)
      val subgoal = CheckGoal(c1.incrementLevel, ErasableApp(t, Var(freshId)), ty.replace(id, Var(freshId)))
      Some((List(_ => subgoal),
        {
          case CheckJudgment(_, _, _, _, _) :: _ =>
            (true, CheckJudgment("CheckIntersection", c, t, tpe))
          case _ =>
            emitErrorWithJudgment("CheckIntersection", g, None)
        }
      ))
    case g =>
      None
  })

  val CheckLet = Rule("CheckLet", {
    case g @ CheckGoal(c, e @ LetIn(None, v, Bind(id, body)), ty) =>
      TypeChecker.debugs(g, "CheckLet")
      val c0 = c.incrementLevel
      val gv = InferGoal(c0.setModifier(Same), v)
      val fgb: List[Judgment] => Goal =
        {
          case InferJudgment(_, _, _, tyv, _) :: _ =>

            val (x1, c1) = c0.bind(id, tyv).bindFresh("eq", EqualityType(Var(id), v))
            CheckGoal(c1.setModifier(Append(List((x1, EqualityType(Var(id), v)), (id, tyv)))), body, ty)
          case _ =>
            ErrorGoal(c, None)
        }
      Some((
        List(_ => gv, fgb),
        {
          case _ :: CheckJudgment(_, _, _, _, _) :: _ =>
            (true, CheckJudgment("CheckLet", c, e, ty, Some("J_Let", Some(ty))))
          case _ =>
            emitErrorWithJudgment("CheckLet", g, None)
        }
      ))

    case g @ CheckGoal(c, e @ LetIn(Some(tyv), v, Bind(id, body)), ty) =>
      TypeChecker.debugs(g, "CheckLet")
      val gv = CheckGoal(c.incrementLevel, v, tyv)
      val c1 = c.bind(id, tyv).addEquality(Var(id), v).incrementLevel
      val gb = CheckGoal(c1, body, ty)
      Some((
        List(_ => gv, _ => gb),
        {
          case CheckJudgment(_, _, _, _, _) :: CheckJudgment(_, _, _, _, _) :: _ =>
            (true, CheckJudgment("CheckLet", c, e, ty))
          case _ =>
            emitErrorWithJudgment("CheckLet", g, None)
        }
      ))

    case g =>
      None
  })

  val InferFold = Rule("InferFold", {
    case g @ InferGoal(c, e @ Fold(tpe @ RecType(n, Bind(a, ty)), t)) =>
      TypeChecker.debugs(g, "InferFold")
      val checkN = CheckGoal(c.incrementLevel.setModifier(Same), n, NatType)
      val (p, c1) = c.bindFresh("p", EqualityType(n, NatLiteral(0)))
      val checkBase = CheckGoal(c1.incrementLevel.setModifier(Append(List((p, EqualityType(n, NatLiteral(0)))))), t, TypeOperators.basetype(a, ty))
      val (id, c2) = c.bindFresh("n", NatType)
      val n2 = Var(id)
      val (p2, c3) = c2.bindFresh("p2",EqualityType(
        n,
        Primitive(Plus, List(n2, NatLiteral(1)))
      ))
      val nTy = RecType(n2, Bind(a, ty))
<<<<<<< HEAD
      val check = CheckGoal(
        c3.incrementLevel.setModifier(
          Append(List(
            (p2, EqualityType(n, Primitive(Plus, List(n2, NatLiteral(1))))),
            (id, NatType)))), t, Tree.replace(a, nTy, ty))
=======
      val check = CheckGoal(c3.incrementLevel, t, ty.replace(a, nTy))
>>>>>>> d42cd761
      Some((
        List(_ => checkN, _ => checkBase, _ => check),
        {
          case CheckJudgment(_, _, _, _, _) :: CheckJudgment(_, _, _, _, _) :: CheckJudgment(_, _, _, _, _) :: _ =>
            (true, InferJudgment("InferFold", c, e, tpe, Some("J_Fold", None)))
          case _ =>
            emitErrorWithJudgment("InferFold", g, None)
        }
      ))
    case g =>
      None
  })

  val InferFoldGen = Rule("InferFoldGen", {
    case g @ InferGoal(c, e @ Fold(tpe @ IntersectionType(NatType, Bind(n, RecType(Var(m), Bind(a, ty)))), t)) if n == m =>
      TypeChecker.debugs(g, "InferFoldGen")
      val nTy = IntersectionType(NatType, Bind(n, RecType(Var(n), Bind(a, ty))))
      val check = CheckGoal(c.incrementLevel, t, ty.replace(a, nTy))
      Some((
        List(_ => check),
        {
          case CheckJudgment(_, _, _, _, _) :: _ if TypeOperators.spos(a, ty) =>
            (true, InferJudgment("InferFoldGen", c, e, tpe))
          case _ =>
            emitErrorWithJudgment("InferFoldGen", g, None)
        }
      ))
    case g =>
      None
  })

  val CheckRecursive = Rule("CheckRecursive", {
    case g @ CheckGoal(c, t, tpe @ RecType(n1, bind1)) =>
      TypeChecker.debugs(g, "CheckRecursive")
      val subgoal = InferGoal(c.incrementLevel, t)
      val fEquality: List[Judgment] => Goal =
        {
          case InferJudgment(_, _, _, ty2, _) :: _ =>
            dropRefinements(ty2) match {
              case tpe2 @ RecType(n2, bind2) if (Tree.areEqual(bind1, bind2)) => EqualityGoal(c.incrementLevel, n1, n2)
              case _ => ErrorGoal(c,
                Some(s"In (CheckRecursive), expected type $tpe for ${t}, found $ty2 instead")
              )
            }
          case _ =>
            ErrorGoal(c, None)
        }
      Some((
        List(_ => subgoal, fEquality),
        {
          case InferJudgment(_, _, _, _, _) :: AreEqualJudgment(_, _, _, _, _, _) :: _ =>
            (true, CheckJudgment("CheckRecursive", c, t, tpe, Some("J_Fold2", None)))
          case _ =>
            emitErrorWithJudgment("CheckRecursive", g, None)
        }
      ))

    case _ => None
  })

  val CheckTop1 = Rule("CheckTop1", {
    case g @ CheckGoal(c, t, TopType) if t.isValue =>
      TypeChecker.debugs(g, "CheckTop1")
      Some((List(), _ => (true, CheckJudgment("CheckTop1", c, t, TopType, Some("J_Top_value", None)))))
    case g =>
      None
  })

  val CheckTop2 = Rule("CheckTop2", {
    case g @ CheckGoal(c, t, TopType) =>
      TypeChecker.debugs(g, "CheckTop2")
      val subgoal = InferGoal(c.incrementLevel, t)
      Some((List(_ => subgoal),
        {
          case InferJudgment(_, _, _, _, _) :: _ =>
            (true, CheckJudgment("CheckTop2", c, t, TopType, Some("J_Top", None)))
          case _ =>
            emitErrorWithJudgment("CheckTop2", g, None)
        }
      ))
    case g =>
      None
  })

  val InferUnfold = Rule("InferUnfold", {
    case g @ InferGoal(c, e @ Unfold(t1, Bind(x, t2))) =>
      TypeChecker.debugs(g, "InferUnfold")
      val c0 = c.incrementLevel
      val g1 = InferGoal(c0, t1)
      val fg2: List[Judgment] => Goal = {
        case InferJudgment(_, _, _, ty, _) :: _ =>
          dropRefinements(ty) match {
            case RecType(n, Bind(a, ty)) =>
              val c1 = c0.bind(x, TypeOperators.basetype(a, ty)).addEquality(
                t1,
                Fold(RecType(NatLiteral(0), Bind(a, ty)), Var(x))
              ).addEquality(n, NatLiteral(0))
              InferGoal(c1, t2)
            case ty @ IntersectionType(NatType, Bind(n, RecType(m, Bind(a, tpe)))) =>
              val nTy = tpe.replace(a, ty)
              val c1 = c0.bind(x, nTy).addEquality(t1, Fold(ty, Var(x)))
              InferGoal(c1, t2)
            case _ => ErrorGoal(c,
              Some("Expected a rec type for " + t1 + ", found: " + ty)
            )
          }
        case _ =>
         ErrorGoal(c, None)
      }
      val fg3: List[Judgment] => Goal = {
        case InferJudgment(_, _, _, ty, _) :: _ =>
          dropRefinements(ty) match {
            case RecType(n, Bind(a, ty)) =>
              val nTy = ty.replace(a, RecType(Primitive(Minus, List(n, NatLiteral(1))), Bind(a, ty)))
              val c2 = c.addEquality(
                t1,
                Fold(RecType(Primitive(Minus, List(n, NatLiteral(1))), Bind(a, ty)), Var(x))
              ).bind(x, nTy)
              InferGoal(c2, t2)
            case ty @ IntersectionType(NatType, Bind(n, RecType(m, Bind(a, _)))) =>
              EmptyGoal(c0)
            case _ => ErrorGoal(c,
              Some("Expected a rec type for " + t1 + ", found: " + ty)
            )
          }
        case _ =>
         ErrorGoal(c, None)
      }
      Some((
        List(_ => g1, fg2, fg3), {
          case  InferJudgment(_, _, _, ty, _) ::
                InferJudgment(_, _, _, ty1, _) ::
                j3 ::  _ =>
            dropRefinements(ty) match {
              case IntersectionType(NatType, Bind(n, RecType(m, Bind(a, ty)))) =>
                if (TypeOperators.spos(a, ty)) (true, InferJudgment("InferUnfold", c, e, ty1))
                else (
                  false,
                  ErrorJudgment("InferUnfold", g,
                    Some(s"Since $a is not strictly positive in ${ty}, `unfold` expects a indexed recursive type, not an intersection type.")
                  )
                )

              case RecType(n, Bind(x, ty)) =>
                j3 match {
                  case InferJudgment(_, _, _, ty2, _) =>
                    if (ty1.isEqual(ty2)) (true, InferJudgment("InferUnfold", c, e, ty1))
                    else (
                      false,
                      ErrorJudgment(
                        "InferUnfold",
                        g,
                        Some("Could not infer type for: " + e + " with InferUnfold: " +
                        ty1 + " is not equal to " + ty2)
                      )
                    )
                  case _ => emitErrorWithJudgment("InferUnfold", g, None)
                }
               case _ =>
                emitErrorWithJudgment("InferUnfold", g,
                  Some("Expected a rec type for " + t1 + ", found: " + ty)
                )
            }
          case _ =>
            emitErrorWithJudgment("InferUnfold", g, None)
        }
      ))

    case _ => None
  })

  val InferUnfoldPositive = Rule("InferUnfoldPositive", {
    case g @ InferGoal(c, e @ UnfoldPositive(t1, Bind(x, t2))) =>
      TypeChecker.debugs(g, "InferUnfoldPositive")
      val c0 = c.incrementLevel
      val g1 = InferGoal(c0, t1)
      val fg3: List[Judgment] => Goal = {
        case InferJudgment(_, _, _, ty, _) :: _ =>
          dropRefinements(ty) match {
            case RecType(n, Bind(a, ty)) =>
              val nTy = ty.replace(a, RecType(Primitive(Minus, List(n, NatLiteral(1))), Bind(a, ty)))
              val c2 = c.addEquality(
                t1,
                Fold(RecType(Primitive(Minus, List(n, NatLiteral(1))), Bind(a, ty)), Var(x))
              ).bind(x, nTy)
              InferGoal(c2, t2)
            case _ => ErrorGoal(c,
              Some("Expected a rec type for: " + t1 + ", found: " + ty)
            )
          }
        case _ =>
          ErrorGoal(c, None)
      }
      Some((
        List(_ => g1, fg3), {
          case  InferJudgment(_, _, _, _, _) ::
                InferJudgment(_, _, _, ty2, _) :: _ =>
            (true, InferJudgment("InferUnfoldPositive", c, e, ty2))
          case _ => emitErrorWithJudgment("InferUnfoldPositive", g, None)
        }
      ))

    case _ => None
  })

  val InferTypeAbs = Rule("InferTypeAbs", {
    case g @ InferGoal(c, e @ Abs(Bind(a, t))) =>
      TypeChecker.debugs(g, "InferTypeAbs")
      val c1 = c.addTypeVariable(a).incrementLevel
      val subgoal = InferGoal(c1, t)
      Some((List(_ => subgoal),
        {
          case InferJudgment(_, _, _, tpe, _) :: _ =>
            (true, InferJudgment("InferTypeAbs", c, e, PolyForallType(Bind(a, tpe)), Some("J_type_abs", None)))
          case _ =>
            emitErrorWithJudgment("InferTypeAbs", g, None)
        }
      ))
    case g =>
      None
  })

  val InferTypeApp = Rule("InferTypeApp", {
    case g @ InferGoal(c, e @ TypeApp(t, ty)) =>
      TypeChecker.debugs(g, "InferTypeApp")
      val c1 = c.incrementLevel
      val subgoal = InferGoal(c1, t)
      Some((List(_ => subgoal),
        {
          case InferJudgment(_, _, _, PolyForallType(Bind(x, tpe)), _) :: _ =>
            (true, InferJudgment("InferTypeApp", c, e, tpe.replace(x, ty), Some("J_type_app", None)))
          case InferJudgment(_, _, _, ty, _) :: _ =>
            emitErrorWithJudgment("InferTypeApp", g,
              Some(
                "Expected (polymorphic) forall type for: " + t +
                ", found: " + ty
              )
            )
          case _ =>
            emitErrorWithJudgment("InferTypeApp", g, None)
        }
      ))
    case g =>
      None
  })

  val CheckTypeAbs = Rule("CheckTypeAbs", {
    case g @ CheckGoal(c, t, tpe @ PolyForallType(Bind(a, ty))) =>
      TypeChecker.debugs(g, "CheckTypeAbs")
      val c1 = c.addTypeVariable(a).incrementLevel
      val subgoal = CheckGoal(c1, TypeApp(t, Var(a)), ty)
      Some((List(_ => subgoal),
        {
          case CheckJudgment(_, _, _, _, _) :: _ =>
            (true, CheckJudgment("CheckTypeAbs", c, t, tpe, Some("J_type_abs", None)))
          case _ =>
            emitErrorWithJudgment("CheckTypeAbs", g, None)
        }
      ))
    case g =>
      None
  })

  val Reflexivity = Rule("Reflexivity", {
    case g @ EqualityGoal(c, t1, t2) if t1.isEqual(t2) =>
      TypeChecker.debugs(g, "Reflexivity")
      Some((List(),
        {
          case _ => (true, AreEqualJudgment("Reflexivity", c, t1, t2, "By Reflexivity", Some("E_refl", None)))
        }
      ))
    case g =>
      None
  })

  val UnfoldRefinementInContext = Rule("UnfoldRefinementInContext", {
    case g @ EqualityGoal(c, t1, t2) if c.hasRefinement =>
      c.termVariables.find {
        case (_, RefinementType(_,_)) => true
        case _ => false
      } match {
        case Some((x, RefinementType(ty, Bind(y, tp)))) => {
          TypeChecker.debugs(g, "UnfoldRefinementInContext")
          val p = Identifier.fresh(s"${x.toString}_refnCarrier")
          val splitContext = c.termVariables.span(_._1 != x)
          val (termVars1,termVars2) = (splitContext._1 , splitContext._2.tail)
          val newC = c.copy(termVariables = 
            termVars1 + 
            ((x, ty)) +
            ((p, EqualityType(tp.replace(y, x), BooleanLiteral(true)))) ++ termVars2
          ).incrementLevel
          Some((
            List(_ => g.updateContext(newC.setModifier(New(newC))))), 
            {
              case AreEqualJudgment(_, _, _, _, _, _) :: _ =>
                (true, AreEqualJudgment("UnfoldRefinementInContext", c, t1, t2, "", Some("E_refine_unfold", None)))
              case _ =>
                emitErrorWithJudgment("UnfoldRefinementInContext", g, None)
            }
          )
        }
        case _ => None
      }
    case _ => None
  })

  val EqualityInContext = Rule("EqualityInContext", {
    case g @ EqualityGoal(c, t1, t2) if
      c.termVariables.exists { case (v, tp) =>
        tp == EqualityType(t1,t2) ||
        tp == EqualityType(t2,t1)
      }
      =>
      TypeChecker.debugs(g, "EqualityInContext")
      Some((List(),
        {
          case _ => (true, AreEqualJudgment("EqualityInContext", c, t1, t2, "By Assumption"))
        }
      ))
    case g =>
      None
  })
}<|MERGE_RESOLUTION|>--- conflicted
+++ resolved
@@ -967,15 +967,11 @@
         Primitive(Plus, List(n2, NatLiteral(1)))
       ))
       val nTy = RecType(n2, Bind(a, ty))
-<<<<<<< HEAD
       val check = CheckGoal(
         c3.incrementLevel.setModifier(
           Append(List(
             (p2, EqualityType(n, Primitive(Plus, List(n2, NatLiteral(1))))),
-            (id, NatType)))), t, Tree.replace(a, nTy, ty))
-=======
-      val check = CheckGoal(c3.incrementLevel, t, ty.replace(a, nTy))
->>>>>>> d42cd761
+            (id, NatType)))), t, ty.replace(a, nTy))
       Some((
         List(_ => checkN, _ => checkBase, _ => check),
         {
